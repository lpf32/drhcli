--- conflicted
+++ resolved
@@ -256,22 +256,6 @@
 // 		VisibilityTimeout: seconds,
 // 	}
 // 	_, err := ss.client.ChangeMessageVisibility(ss.ctx, input)
-<<<<<<< HEAD
-
-// 	if err != nil {
-// 		log.Printf("Unable to Change Visibility Timeout - %s", err.Error())
-// 		return false
-// 	}
-
-// 	// log.Printf(output)
-// 	return true
-// }
-
-// IsQueueEmpty is a function to check if the Queue is empty or not
-func (ss *SqsService) IsQueueEmpty() bool {
-
-	return true
-=======
 
 // 	if err != nil {
 // 		log.Printf("Unable to Change Visibility Timeout - %s", err.Error())
@@ -308,7 +292,6 @@
 	}
 
 	return false
->>>>>>> 1b6ffe37
 }
 
 // GetParameterValue is a function to check if the Queue is empty or not
@@ -376,9 +359,6 @@
 	keyAttr := make(map[string]dtype.AttributeValue)
 	keyAttr["ObjectKey"] = &dtype.AttributeValueMemberS{Value: *key}
 
-<<<<<<< HEAD
-	expr := "set JobStatus = :s, EndTime = :et, EndTimeStamp = :etm"
-=======
 	etag := ""
 
 	if result.etag != nil {
@@ -386,19 +366,13 @@
 	}
 
 	expr := "set JobStatus = :s, Etag = :tg, EndTime = :et, EndTimeStamp = :etm"
->>>>>>> 1b6ffe37
 
 	input := &dynamodb.UpdateItemInput{
 		TableName: &db.tableName,
 		Key:       keyAttr,
 		ExpressionAttributeValues: map[string]dtype.AttributeValue{
-<<<<<<< HEAD
-			":s": &dtype.AttributeValueMemberS{Value: result.status},
-			// ":e":   &dtype.AttributeValueMemberS{Value: *result.etag},
-=======
 			":s":   &dtype.AttributeValueMemberS{Value: result.status},
 			":tg":  &dtype.AttributeValueMemberS{Value: etag},
->>>>>>> 1b6ffe37
 			":et":  &dtype.AttributeValueMemberS{Value: time.Now().Format("2006/01/02 15:04:05")},
 			":etm": &dtype.AttributeValueMemberS{Value: fmt.Sprintf("%d", time.Now().Unix())},
 		},
